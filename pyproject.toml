[project]
name = "starting-codebase"
version = "0.1.0"
description = "Add your description here"
readme = "README.md"
requires-python = ">=3.12"
dependencies = [
    "chromadb==1.0.15",
    "anthropic==0.58.2",
    "sentence-transformers==5.0.0",
    "fastapi==0.116.1",
    "uvicorn==0.35.0",
    "python-multipart==0.0.20",
    "python-dotenv==1.1.1",
    "pytest>=8.4.2",
<<<<<<< HEAD
]

[dependency-groups]
dev = [
    "black>=24.0.0",
    "isort>=5.13.0",
    "flake8>=7.0.0",
    "mypy>=1.8.0",
    "pre-commit>=3.6.0",
]

[tool.black]
line-length = 88
target-version = ['py312']
include = '\.pyi?$'
exclude = '''
/(
    \.eggs
  | \.git
  | \.hg
  | \.mypy_cache
  | \.tox
  | \.venv
  | _build
  | buck-out
  | build
  | dist
  | chroma_db
)/
'''

[tool.isort]
profile = "black"
multi_line_output = 3
line_length = 88
include_trailing_comma = true
force_grid_wrap = 0
use_parentheses = true
ensure_newline_before_comments = true

[tool.mypy]
python_version = "3.12"
warn_return_any = false
warn_unused_configs = true
disallow_untyped_defs = false
disallow_incomplete_defs = false
check_untyped_defs = false
disallow_untyped_decorators = false
no_implicit_optional = false
warn_redundant_casts = false
warn_unused_ignores = false
warn_no_return = false
warn_unreachable = false
strict_equality = false
show_error_codes = true
ignore_missing_imports = true

[[tool.mypy.overrides]]
module = "tests.*"
ignore_errors = true
=======
    "httpx>=0.25.0",
]

[tool.pytest.ini_options]
minversion = "8.0"
addopts = "-ra -q --strict-markers --strict-config"
testpaths = ["backend/tests"]
pythonpath = ["backend"]
markers = [
    "slow: marks tests as slow (deselect with '-m \"not slow\"')",
    "integration: marks tests as integration tests",
    "unit: marks tests as unit tests",
    "api: marks tests as API tests",
]
filterwarnings = [
    "ignore::DeprecationWarning",
    "ignore:.*resource_tracker.*:UserWarning",
]
>>>>>>> dbb00511
<|MERGE_RESOLUTION|>--- conflicted
+++ resolved
@@ -13,7 +13,23 @@
     "python-multipart==0.0.20",
     "python-dotenv==1.1.1",
     "pytest>=8.4.2",
-<<<<<<< HEAD
+    "httpx>=0.25.0",
+]
+
+[tool.pytest.ini_options]
+minversion = "8.0"
+addopts = "-ra -q --strict-markers --strict-config"
+testpaths = ["backend/tests"]
+pythonpath = ["backend"]
+markers = [
+    "slow: marks tests as slow (deselect with '-m \"not slow\"')",
+    "integration: marks tests as integration tests",
+    "unit: marks tests as unit tests",
+    "api: marks tests as API tests",
+]
+filterwarnings = [
+    "ignore::DeprecationWarning",
+    "ignore:.*resource_tracker.*:UserWarning",
 ]
 
 [dependency-groups]
@@ -73,24 +89,4 @@
 
 [[tool.mypy.overrides]]
 module = "tests.*"
-ignore_errors = true
-=======
-    "httpx>=0.25.0",
-]
-
-[tool.pytest.ini_options]
-minversion = "8.0"
-addopts = "-ra -q --strict-markers --strict-config"
-testpaths = ["backend/tests"]
-pythonpath = ["backend"]
-markers = [
-    "slow: marks tests as slow (deselect with '-m \"not slow\"')",
-    "integration: marks tests as integration tests",
-    "unit: marks tests as unit tests",
-    "api: marks tests as API tests",
-]
-filterwarnings = [
-    "ignore::DeprecationWarning",
-    "ignore:.*resource_tracker.*:UserWarning",
-]
->>>>>>> dbb00511
+ignore_errors = true